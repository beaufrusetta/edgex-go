--- conflicted
+++ resolved
@@ -60,11 +60,6 @@
 Port = 5566
 Type = 'zero'
 
-<<<<<<< HEAD
-[Startup]
-Duration = 30
-Interval = 1
-=======
 [SecretStore]
 Host = 'localhost'
 Port = 8200
@@ -73,4 +68,7 @@
   [SecretStore.Authentication]
   AuthType = 'X-Vault-Token'
   AuthToken = 'edgex'
->>>>>>> 76aa1b50
+
+[Startup]
+Duration = 30
+Interval = 1